//  File: inlineArith.cpp
//	New inline arithmetic for jmbignum
//
//  Copyright (c) 2011, John Manferdelli.  All rights reserved.
//  Some contributions may be (c) Intel Corporation
//
// Use, duplication and disclosure of this file and derived works of
// this file are subject to and licensed under the Apache License dated
// January, 2004, (the "License").  This License is contained in the
// top level directory originally provided with the CloudProxy Project.
// Your right to use or distribute this file, or derived works thereof,
// is subject to your being bound by those terms and your use indicates
// consent to those terms.
//
// If you distribute this file (or portions derived therefrom), you must
// include License in or with the file and, in the event you do not include
// the entire License in the file, the file must contain a reference
// to the location of the License.


#define Inline inline


// -----------------------------------------------------------------


Inline u64 longaddwithcarry(u64* puOut, u64 uIn1, u64 uIn2, u64 uCarryIn)

{
    u64 uCarryOut;

    asm volatile(
<<<<<<< HEAD
        "\tmovq    $0, %[carryout]\n" \
=======
        "movq    $0, %[carryout]\n" \
>>>>>>> 354e88be
        "\tmovq    %[op1], %%rax\n" \
        "\taddq    %[carryin], %%rax\n" \
        "\tjnc     1f\n" \
        "\tmovq    $1, %[carryout]\n" \
        "1:\n" \
        "\taddq    %[op2], %%rax\n" \
        "\tjnc     2f\n" \
        "\tmovq    $1, %[carryout]\n" \
        "2:\n" \
        "\tmovq    %[outaddress], %%rcx\n" \
        "\tmovq    %%rax, (%%rcx)\n" 
        : [carryout] "=m"(uCarryOut) 
        : [outaddress] "m" (puOut), [op1] "m" (uIn1), [op2] "m" (uIn2), [carryin] "m" (uCarryIn)
        : "%rax", "%rcx");

    return uCarryOut;
}


Inline u64 longmultiplystep(u64* puOut, u64 uIn1, u64 uIn2, u64 uCarryIn)

{
    u64 uCarryOut;

    // result of mulq is in %rdx:%rax
    asm volatile(
<<<<<<< HEAD
        "\tmovq    $0, %[carryout]\n" \
=======
        "movq    $0, %[carryout]\n" \
>>>>>>> 354e88be
        "\tmovq    %[op1], %%rax\n" \
        "\tmulq    %[op2]\n" \
        "\taddq    %[carryin], %%rax\n" \
        "\tjnc     1f\n" \
        "\taddq    $1, %%rdx\n" \
        "1:\n" \
        "\tmovq    %%rdx,%[carryout]\n" \
        "\tmovq    %[outaddress],%%rcx\n" \
        "\tmovq    %%rax,(%%rcx)\n" 
        : [carryout] "=m"(uCarryOut) 
        : [outaddress] "m" (puOut), [op1] "m" (uIn1), [op2] "m" (uIn2), [carryin] "m" (uCarryIn)
        : "%rax", "%rcx", "%rdx");

    return uCarryOut;
}


const u64 longradixminus1= 0xffffffffffffffffULL;


Inline u64 longsubstep(u64* puOut, u64 uIn1, u64 uIn2, u64 uBorrowIn)
{

    if(uBorrowIn==0) {
        if(uIn1 >= uIn2) {
            *puOut= uIn1-uIn2;
            return 0ULL;
        }
        else {
            *puOut= (longradixminus1-uIn2)+uIn1+1;
            return 1ULL;
        }
    }
    else {
        if(uIn1 > uIn2) {
            *puOut= uIn1-uIn2-1;
            return 0ULL;
        }
        else {
            *puOut= (longradixminus1-uIn2)+uIn1;
            return 1ULL;
        }
    }
}


Inline u64 longdivstep(u64* puQ, u64 uDivHi, u64 uDivLo, u64 uDivBy)
{
    u64 uRem;

    // %rdx:%rax contains numerator for uDivBy
    asm volatile(
<<<<<<< HEAD
        "\tmovq    $0,%[rem]\n" \
=======
        "movq    $0,%[rem]\n" \
>>>>>>> 354e88be
        "\tmovq    %[op1], %%rdx\n" \
        "\tmovq    %[op2], %%rax\n" \
        "\tdivq    %[divisor]\n" \
        "\tmovq    %%rdx,%[rem]\n" \
        "\tmovq    %[outaddress],%%rcx\n" \
        "\tmovq    %%rax,(%%rcx)\n"
        : [rem] "=m"(uRem) 
        : [outaddress] "m" (puQ), [op1] "m" (uDivHi), [op2] "m" (uDivLo), [divisor] "m" (uDivBy)
        : "%rax", "%rcx", "%rdx");

    return uRem;
}


// -----------------------------------------------------------------


Inline u32 addwithcarry(u32* puOut, u32 uIn1, u32 uIn2, u32 uCarryIn)

{
    u32 uCarryOut= 0;

    asm volatile(
        "\tmovl    %[op1], %%eax\n" \
        "\taddl    %[carryin], %%eax\n" \
        "\tjnc     1f\n" \
        "\tmovl    $1, %[carryout]\n" \
        "1:\n" \
        "\taddl    %[op2], %%eax\n" \
        "\tjnc     2f\n" \
        "\tmovl    $1, %[carryout]\n" \
        "2:\n" \
        "\tmovl    %[outaddress], %%ecx\n" \
        "\tmovl    %%eax, 0(%%ecx)\n" 
        : [carryout] "=m"(uCarryOut) 
        : [outaddress] "m" (puOut), [op1] "m" (uIn1), [op2] "m" (uIn2), [carryin] "m" (uCarryIn)
        : "%eax", "%ecx");

    return uCarryOut;
}


const u32 radixminus1= 0xffffffff;


Inline u32 substep(u32* puOut, u32 uIn1, u32 uIn2, u32 uBorrowIn)
{

    if(uBorrowIn==0) {
        if(uIn1 >= uIn2) {
            *puOut= uIn1-uIn2;
            return 0;
        }
        else {
            *puOut= (radixminus1-uIn2)+uIn1+1;
            return 1;
        }
    }
    else {
        if(uIn1 > uIn2) {
            *puOut= uIn1-uIn2-1;
            return 0;
        }
        else {
            *puOut= (radixminus1-uIn2)+uIn1;
            return 1;
        }
    }
}


Inline u32 multiplystep(u32* puOut, u32 uIn1, u32 uIn2, u32 uCarryIn)

{
    u32 uCarryOut= 0;

    asm volatile(
        "\tmovl    %[op1], %%eax\n" \
        "\tmull    %[op2]\n" \
        "\taddl    %[carryin], %%eax\n" \
        "\tjnc     1f\n" \
        "\taddl    $1, %%edx\n" \
        "1:\n" \
        "\tmovl    %[outaddress],%%ecx\n" \
        "\tmovl    %%eax,(%%ecx)\n" \
        "\tmovl    %%edx,%[carryout]\n"
        : [carryout] "=m"(uCarryOut) 
        : [outaddress] "m" (puOut), [op1] "m" (uIn1), [op2] "m" (uIn2), [carryin] "m" (uCarryIn)
        : "%eax", "%ecx", "%edx");

    return uCarryOut;
}


Inline u32 longdivstep(u32* puQ, u32 uDivHi, u32 uDivLo, u32 uDivBy)
{
    u32 uRem= 0;

    asm volatile(
        "\tmovl    %[op1], %%edx\n" \
        "\tmovl    %[op2], %%eax\n" \
        "\tdivl    %[divisor]\n" \
        "\tmovl    %%edx,%[rem]\n" \
        "\tmovl    %[outaddress],%%ecx\n" \
        "\tmovl    %%eax,(%%ecx)\n"
        : [rem] "=m"(uRem) 
        : [outaddress] "m" (puQ), [op1] "m" (uDivHi), [op2] "m" (uDivLo), [divisor] "m" (uDivBy)
        : "%eax", "%ecx", "%edx");

    return uRem;
}


// -----------------------------------------------------------------


<|MERGE_RESOLUTION|>--- conflicted
+++ resolved
@@ -30,11 +30,7 @@
     u64 uCarryOut;
 
     asm volatile(
-<<<<<<< HEAD
-        "\tmovq    $0, %[carryout]\n" \
-=======
         "movq    $0, %[carryout]\n" \
->>>>>>> 354e88be
         "\tmovq    %[op1], %%rax\n" \
         "\taddq    %[carryin], %%rax\n" \
         "\tjnc     1f\n" \
@@ -61,11 +57,7 @@
 
     // result of mulq is in %rdx:%rax
     asm volatile(
-<<<<<<< HEAD
-        "\tmovq    $0, %[carryout]\n" \
-=======
         "movq    $0, %[carryout]\n" \
->>>>>>> 354e88be
         "\tmovq    %[op1], %%rax\n" \
         "\tmulq    %[op2]\n" \
         "\taddq    %[carryin], %%rax\n" \
@@ -118,11 +110,7 @@
 
     // %rdx:%rax contains numerator for uDivBy
     asm volatile(
-<<<<<<< HEAD
-        "\tmovq    $0,%[rem]\n" \
-=======
         "movq    $0,%[rem]\n" \
->>>>>>> 354e88be
         "\tmovq    %[op1], %%rdx\n" \
         "\tmovq    %[op2], %%rax\n" \
         "\tdivq    %[divisor]\n" \
@@ -238,4 +226,3 @@
 
 // -----------------------------------------------------------------
 
-
